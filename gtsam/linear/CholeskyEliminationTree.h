--- conflicted
+++ resolved
@@ -92,12 +92,9 @@
 
     int lastNumKeys = 1;
     int lastNumFactors = 0;
-
-<<<<<<< HEAD
+    bool costReorder = false;
+
   CholeskyEliminationTree& operator=(const CholeskyEliminationTree& other);
-=======
-    bool costReorder = false;
->>>>>>> 5a1c3235
 
 public:
   CholeskyEliminationTree();
