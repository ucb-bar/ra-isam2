/* ----------------------------------------------------------------------------

 * GTSAM Copyright 2010, Georgia Tech Research Corporation, 
 * Atlanta, Georgia 30332-0415
 * All Rights Reserved
 * Authors: Frank Dellaert, et al. (see THANKS for the full author list)

 * See LICENSE for the license information

 * -------------------------------------------------------------------------- */

/**
 * @file   Point3.h
 * @brief  3D Point
 * @author Alireza Fathi
 * @author Christian Potthast
 * @author Frank Dellaert
 */

// \callgraph

#pragma once

<<<<<<< HEAD
#include <gtsam/base/DerivedValue.h>
#include <gtsam/base/Lie.h>
#include <gtsam/base/OptionalJacobian.h>

=======
#include <gtsam/base/VectorSpace.h>
>>>>>>> 6b47b914
#include <boost/serialization/nvp.hpp>
#include <cmath>

namespace gtsam {

  /**
   * A 3D point
   * @addtogroup geometry
   * \nosubgrouping
   */
  class GTSAM_EXPORT Point3 {

  private:

    double x_, y_, z_;  
    
  public:
    enum { dimension = 3 };

    /// @name Standard Constructors
    /// @{

    /// Default constructor creates a zero-Point3
    Point3(): x_(0), y_(0), z_(0) {}

    /// Construct from x, y, and z coordinates
    Point3(double x, double y, double z): x_(x), y_(y), z_(z) {}

    /// @}
    /// @name Advanced Constructors
    /// @{

    /// Construct from 3-element vector
    Point3(const Vector3& v) {
      x_ = v(0);
      y_ = v(1);
      z_ = v(2);
    }

    /// @}
    /// @name Testable
    /// @{

    /** print with optional string */
    void print(const std::string& s = "") const;

    /** equals with an tolerance */
    bool equals(const Point3& p, double tol = 1e-9) const;

    /// @}
    /// @name Group
    /// @{

    /// identity for group operation
    inline static Point3 identity() { return Point3();}

    /// inverse
    Point3 operator - () const { return Point3(-x_,-y_,-z_);}

<<<<<<< HEAD
    /// "Compose" - just adds coordinates of two points
    inline Point3 compose(const Point3& p2,
        OptionalJacobian<3,3> H1=boost::none,
        OptionalJacobian<3,3> H2=boost::none) const {
      if (H1) *H1 << I_3x3;
      if (H2) *H2 << I_3x3;
      return *this + p2;
    }

    ///syntactic sugar for adding two points, i.e., p+q == compose(p,q)
    Point3 operator + (const Point3& q) const;

    /** Between using the default implementation */
    inline Point3 between(const Point3& p2,
        OptionalJacobian<3,3> H1=boost::none,
        OptionalJacobian<3,3> H2=boost::none) const {
      if(H1) *H1 = -I_3x3;
      if(H2) *H2 = I_3x3;
      return p2 - *this;
    }

    /// syntactic sugar for subtracting points, i.e., q-p == between(p,q)
    Point3 operator - (const Point3& q) const;

    /// @}
    /// @name Manifold
    /// @{

    /// dimension of the variable - used to autodetect sizes
    inline static size_t Dim() { return 3; }

    /// return dimensionality of tangent space, DOF = 3
    inline size_t dim() const { return 3; }

    /// Updates a with tangent space delta
    inline Point3 retract(const Vector& v) const { return Point3(*this + v); }

    /// Returns inverse retraction
    inline Vector3 localCoordinates(const Point3& q) const { return (q -*this).vector(); }

    /// @}
    /// @name Lie Group
    /// @{

    /** Exponential map at identity - just create a Point3 from x,y,z */
    static inline Point3 Expmap(const Vector& v) { return Point3(v); }

    /** Log map at identity - return the x,y,z of this point */
    static inline Vector3 Logmap(const Point3& dp) { return Vector3(dp.x(), dp.y(), dp.z()); }

    /// Left-trivialized derivative of the exponential map
    static Matrix3 dexpL(const Vector& v) {
      return I_3x3;
    }

    /// Left-trivialized derivative inverse of the exponential map
    static Matrix3 dexpInvL(const Vector& v) {
      return I_3x3;
    }

    /// @}
=======
    /// add
    Point3 operator + (const Point3& q) const;

    /// subtract
    Point3 operator - (const Point3& q) const;

    /// @}
>>>>>>> 6b47b914
    /// @name Vector Space
    /// @{

    ///multiply with a scalar
    Point3 operator * (double s) const;

    ///divide by a scalar
    Point3 operator / (double s) const;

    /** distance between two points */
    inline double distance(const Point3& p2,
        OptionalJacobian<1,3> H1 = boost::none, OptionalJacobian<1,3> H2 = boost::none) const {
      double d = (p2 - *this).norm();
      if (H1) {
        *H1 << x_-p2.x(), y_-p2.y(), z_-p2.z();
        *H1 = *H1 *(1./d);
      }

      if (H2) {
        *H2 << -x_+p2.x(), -y_+p2.y(), -z_+p2.z();
        *H2 << *H2 *(1./d);
      }
      return d;
    }

    /** @deprecated The following function has been deprecated, use distance above */
    inline double dist(const Point3& p2) const {
      return (p2 - *this).norm();
    }

    /** Distance of the point from the origin, with Jacobian */
    double norm(OptionalJacobian<1,3> H = boost::none) const;

    /** normalize, with optional Jacobian */
    Point3 normalize(OptionalJacobian<3, 3> H = boost::none) const;

    /** cross product @return this x q */
    Point3 cross(const Point3 &q) const;

    /** dot product @return this * q*/
    double dot(const Point3 &q) const;

    /// @}
    /// @name Standard Interface
    /// @{

    /// equality
    bool   operator ==(const Point3& q) const;

    /** return vectorized form (column-wise)*/
    Vector3 vector() const { return Vector3(x_,y_,z_); }

    /// get x
    inline double x() const {return x_;}

    /// get y
    inline double y() const {return y_;}

    /// get z
    inline double z() const {return z_;}

    /** add two points, add(this,q) is same as this + q */
    Point3 add (const Point3 &q,
          OptionalJacobian<3, 3> H1=boost::none, OptionalJacobian<3, 3> H2=boost::none) const;

    /** subtract two points, sub(this,q) is same as this - q */
    Point3 sub (const Point3 &q,
          OptionalJacobian<3,3> H1=boost::none, OptionalJacobian<3,3> H2=boost::none) const;

    /// @}

    /// Output stream operator
    GTSAM_EXPORT friend std::ostream &operator<<(std::ostream &os, const Point3& p);

    /// @name Deprecated
    /// @{
    Point3 inverse() { return -(*this);}
    Point3 compose(const Point3& q) { return (*this)+q;}
    Point3 between(const Point3& q) { return q-(*this);}
    Vector3 localCoordinates(const Point3& q) { return between(q).vector();}
    Point3 retract(const Vector3& v) {return compose(Point3(v));}
    static Vector3 Logmap(const Point3& p) {return p.vector();}
    static Point3 Expmap(const Vector3& v) { return Point3(v);}
    /// @}

  private:

    /// @name Advanced Interface
    /// @{

    /** Serialization function */
    friend class boost::serialization::access;
    template<class ARCHIVE>
      void serialize(ARCHIVE & ar, const unsigned int version)
    {
      ar & BOOST_SERIALIZATION_NVP(x_);
      ar & BOOST_SERIALIZATION_NVP(y_);
      ar & BOOST_SERIALIZATION_NVP(z_);
    }

    /// @}

  };

  /// Syntactic sugar for multiplying coordinates by a scalar s*p
  inline Point3 operator*(double s, const Point3& p) { return p*s;}

  template<>
  struct traits<Point3> : public internal::VectorSpace<Point3> {};
}<|MERGE_RESOLUTION|>--- conflicted
+++ resolved
@@ -21,14 +21,7 @@
 
 #pragma once
 
-<<<<<<< HEAD
-#include <gtsam/base/DerivedValue.h>
-#include <gtsam/base/Lie.h>
-#include <gtsam/base/OptionalJacobian.h>
-
-=======
 #include <gtsam/base/VectorSpace.h>
->>>>>>> 6b47b914
 #include <boost/serialization/nvp.hpp>
 #include <cmath>
 
@@ -88,69 +81,6 @@
     /// inverse
     Point3 operator - () const { return Point3(-x_,-y_,-z_);}
 
-<<<<<<< HEAD
-    /// "Compose" - just adds coordinates of two points
-    inline Point3 compose(const Point3& p2,
-        OptionalJacobian<3,3> H1=boost::none,
-        OptionalJacobian<3,3> H2=boost::none) const {
-      if (H1) *H1 << I_3x3;
-      if (H2) *H2 << I_3x3;
-      return *this + p2;
-    }
-
-    ///syntactic sugar for adding two points, i.e., p+q == compose(p,q)
-    Point3 operator + (const Point3& q) const;
-
-    /** Between using the default implementation */
-    inline Point3 between(const Point3& p2,
-        OptionalJacobian<3,3> H1=boost::none,
-        OptionalJacobian<3,3> H2=boost::none) const {
-      if(H1) *H1 = -I_3x3;
-      if(H2) *H2 = I_3x3;
-      return p2 - *this;
-    }
-
-    /// syntactic sugar for subtracting points, i.e., q-p == between(p,q)
-    Point3 operator - (const Point3& q) const;
-
-    /// @}
-    /// @name Manifold
-    /// @{
-
-    /// dimension of the variable - used to autodetect sizes
-    inline static size_t Dim() { return 3; }
-
-    /// return dimensionality of tangent space, DOF = 3
-    inline size_t dim() const { return 3; }
-
-    /// Updates a with tangent space delta
-    inline Point3 retract(const Vector& v) const { return Point3(*this + v); }
-
-    /// Returns inverse retraction
-    inline Vector3 localCoordinates(const Point3& q) const { return (q -*this).vector(); }
-
-    /// @}
-    /// @name Lie Group
-    /// @{
-
-    /** Exponential map at identity - just create a Point3 from x,y,z */
-    static inline Point3 Expmap(const Vector& v) { return Point3(v); }
-
-    /** Log map at identity - return the x,y,z of this point */
-    static inline Vector3 Logmap(const Point3& dp) { return Vector3(dp.x(), dp.y(), dp.z()); }
-
-    /// Left-trivialized derivative of the exponential map
-    static Matrix3 dexpL(const Vector& v) {
-      return I_3x3;
-    }
-
-    /// Left-trivialized derivative inverse of the exponential map
-    static Matrix3 dexpInvL(const Vector& v) {
-      return I_3x3;
-    }
-
-    /// @}
-=======
     /// add
     Point3 operator + (const Point3& q) const;
 
@@ -158,7 +88,6 @@
     Point3 operator - (const Point3& q) const;
 
     /// @}
->>>>>>> 6b47b914
     /// @name Vector Space
     /// @{
 
