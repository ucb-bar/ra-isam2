/* ----------------------------------------------------------------------------

 * GTSAM Copyright 2010, Georgia Tech Research Corporation, 
 * Atlanta, Georgia 30332-0415
 * All Rights Reserved
 * Authors: Frank Dellaert, et al. (see THANKS for the full author list)

 * See LICENSE for the license information

 * -------------------------------------------------------------------------- */

/**
 * @file CalibratedCamera.h
 * @brief Calibrated camera for which only pose is unknown
 * @date Aug 17, 2009
 * @author Frank Dellaert
 */

#pragma once

#include <gtsam/geometry/Pose3.h>

namespace gtsam {

class Point2;

class GTSAM_EXPORT CheiralityException: public ThreadsafeException<
    CheiralityException> {
public:
  CheiralityException() :
      ThreadsafeException<CheiralityException>("Cheirality Exception") {
  }
};

/**
 * A pinhole camera class that has a Pose3, functions as base class for all pinhole cameras
 * @addtogroup geometry
 * \nosubgrouping
 */
class GTSAM_EXPORT PinholeBase {

public:

  /** Pose Concept requirements */
  typedef Rot3 Rotation;
  typedef Point3 Translation;

  /**
   *  Some classes template on either PinholeCamera or StereoCamera,
   *  and this typedef informs those classes what "project" returns.
   */
  typedef Point2 Measurement;

private:

  Pose3 pose_; ///< 3D pose of camera

protected:

  /// @name Derivatives
  /// @{

  /**
   * Calculate Jacobian with respect to pose
   * @param pn projection in normalized coordinates
   * @param d disparity (inverse depth)
   */
  static Matrix26 Dpose(const Point2& pn, double d);

  /**
   * Calculate Jacobian with respect to point
   * @param pn projection in normalized coordinates
   * @param d disparity (inverse depth)
   * @param Rt transposed rotation matrix
   */
  static Matrix23 Dpoint(const Point2& pn, double d, const Matrix3& Rt);

  /// @}

public:

  /// @name Static functions
  /// @{

  /**
   * Create a level pose at the given 2D pose and height
   * @param K the calibration
   * @param pose2 specifies the location and viewing direction
   * (theta 0 = looking in direction of positive X axis)
   * @param height camera height
   */
  static Pose3 LevelPose(const Pose2& pose2, double height);

  /**
   * Create a camera pose at the given eye position looking at a target point in the scene
   * with the specified up direction vector.
   * @param eye specifies the camera position
   * @param target the point to look at
   * @param upVector specifies the camera up direction vector,
   *        doesn't need to be on the image plane nor orthogonal to the viewing axis
   */
  static Pose3 LookatPose(const Point3& eye, const Point3& target,
      const Point3& upVector);

  /// @}
  /// @name Standard Constructors
  /// @{

  /** default constructor */
  PinholeBase() {
  }

  /** constructor with pose */
  explicit PinholeBase(const Pose3& pose) :
      pose_(pose) {
  }

  /// @}
  /// @name Advanced Constructors
  /// @{

  explicit PinholeBase(const Vector &v) :
      pose_(Pose3::Expmap(v)) {
  }

  /// @}
  /// @name Testable
  /// @{

  /// assert equality up to a tolerance
  bool equals(const PinholeBase &camera, double tol = 1e-9) const;

  /// print
  void print(const std::string& s = "PinholeBase") const;

  /// @}
  /// @name Standard Interface
  /// @{

  /// return pose, constant version
  const Pose3& pose() const {
    return pose_;
  }

  /// get rotation
  const Rot3& rotation() const {
    return pose_.rotation();
  }

  /// get translation
  const Point3& translation() const {
    return pose_.translation();
  }

  /// return pose, with derivative
  const Pose3& getPose(OptionalJacobian<6, 6> H) const;

  /// @}
  /// @name Transformations and measurement functions
  /// @{

  /**
   * Project from 3D point in camera coordinates into image
   * Does *not* throw a CheiralityException, even if pc behind image plane
   * @param pc point in camera coordinates
   */
  static Point2 Project(const Point3& pc, //
      OptionalJacobian<2, 3> Dpoint = boost::none);

  /// @deprecated not correct naming for static function, use Project above
  static Point2 project_to_camera_old(const Point3& pc, //
      OptionalJacobian<2, 3> Dpoint = boost::none);

  /**
   * Project from 3D point at infinity in camera coordinates into image
   * Does *not* throw a CheiralityException, even if pc behind image plane
   * @param pc point in camera coordinates
   */
  static Point2 Project(const Unit3& pc, //
      OptionalJacobian<2, 2> Dpoint = boost::none);

  /// Project a point into the image and check depth
  std::pair<Point2, bool> projectSafe(const Point3& pw) const;

  /** Project point into the image
   * Throws a CheiralityException if point behind image plane iff GTSAM_THROW_CHEIRALITY_EXCEPTION
   * @param point 3D point in world coordinates
   * @return the intrinsic coordinates of the projected point
   */
  Point2 project2(const Point3& point, OptionalJacobian<2, 6> Dpose =
      boost::none, OptionalJacobian<2, 3> Dpoint = boost::none) const;

  /** Project point at infinity into the image
   * Throws a CheiralityException if point behind image plane iff GTSAM_THROW_CHEIRALITY_EXCEPTION
   * @param point 3D point in world coordinates
   * @return the intrinsic coordinates of the projected point
   */
  Point2 project2(const Unit3& point,
      OptionalJacobian<2, 6> Dpose = boost::none,
      OptionalJacobian<2, 2> Dpoint = boost::none) const;

  /// backproject a 2-dimensional point to a 3-dimensional point at given depth
  static Point3 backproject_from_camera(const Point2& p, const double depth);

<<<<<<< HEAD
  /// @}
  /// @name Advanced interface
  /// @{

  /**
   * Return the start and end indices (inclusive) of the translation component of the
   * exponential map parameterization
   * @return a pair of [start, end] indices into the tangent space vector
   */
  inline static std::pair<size_t, size_t> translationInterval() {
    return std::make_pair(3, 5);
  }

  /// @}

=======
>>>>>>> cfa656c2
private:

  /** Serialization function */
  friend class boost::serialization::access;
  template<class Archive>
  void serialize(Archive & ar, const unsigned int /*version*/) {
    ar & BOOST_SERIALIZATION_NVP(pose_);
  }

};
// end of class PinholeBase

/**
 * A Calibrated camera class [R|-R't], calibration K=I.
 * If calibration is known, it is more computationally efficient
 * to calibrate the measurements rather than try to predict in pixels.
 * @addtogroup geometry
 * \nosubgrouping
 */
class GTSAM_EXPORT CalibratedCamera: public PinholeBase {

public:

  enum {
    dimension = 6
  };

  /// @name Standard Constructors
  /// @{

  /// default constructor
  CalibratedCamera() {
  }

  /// construct with pose
  explicit CalibratedCamera(const Pose3& pose) :
      PinholeBase(pose) {
  }

  /// @}
  /// @name Named Constructors
  /// @{

  /**
   * Create a level camera at the given 2D pose and height
   * @param pose2 specifies the location and viewing direction
   * @param height specifies the height of the camera (along the positive Z-axis)
   * (theta 0 = looking in direction of positive X axis)
   */
  static CalibratedCamera Level(const Pose2& pose2, double height);

  /**
   * Create a camera at the given eye position looking at a target point in the scene
   * with the specified up direction vector.
   * @param eye specifies the camera position
   * @param target the point to look at
   * @param upVector specifies the camera up direction vector,
   *        doesn't need to be on the image plane nor orthogonal to the viewing axis
   */
  static CalibratedCamera Lookat(const Point3& eye, const Point3& target,
      const Point3& upVector);

  /// @}
  /// @name Advanced Constructors
  /// @{

  /// construct from vector
  explicit CalibratedCamera(const Vector &v) :
      PinholeBase(v) {
  }

  /// @}
  /// @name Standard Interface
  /// @{

  /// destructor
  virtual ~CalibratedCamera() {
  }

  /// @}
  /// @name Manifold
  /// @{

  /// move a cameras pose according to d
  CalibratedCamera retract(const Vector& d) const;

  /// Return canonical coordinate
  Vector localCoordinates(const CalibratedCamera& T2) const;

  /// @deprecated
  inline size_t dim() const {
    return 6;
  }

  /// @deprecated
  inline static size_t Dim() {
    return 6;
  }

  /// @}
  /// @name Transformations and mesaurement functions
  /// @{

  /**
   * @deprecated
   * Use project2, which is more consistently named across Pinhole cameras
   */
  Point2 project(const Point3& point, OptionalJacobian<2, 6> Dcamera =
      boost::none, OptionalJacobian<2, 3> Dpoint = boost::none) const;

  /// backproject a 2-dimensional point to a 3-dimensional point at given depth
  Point3 backproject(const Point2& pn, double depth) const {
    return pose().transform_from(backproject_from_camera(pn, depth));
  }

  /**
   * Calculate range to a landmark
   * @param point 3D location of landmark
   * @return range (double)
   */
  double range(const Point3& point,
      OptionalJacobian<1, 6> Dcamera = boost::none,
      OptionalJacobian<1, 3> Dpoint = boost::none) const {
    return pose().range(point, Dcamera, Dpoint);
  }

  /**
   * Calculate range to another pose
   * @param pose Other SO(3) pose
   * @return range (double)
   */
  double range(const Pose3& pose, OptionalJacobian<1, 6> Dcamera = boost::none,
      OptionalJacobian<1, 6> Dpose = boost::none) const {
    return this->pose().range(pose, Dcamera, Dpose);
  }

  /**
   * Calculate range to another camera
   * @param camera Other camera
   * @return range (double)
   */
  double range(const CalibratedCamera& camera, //
      OptionalJacobian<1, 6> H1 = boost::none, //
      OptionalJacobian<1, 6> H2 = boost::none) const {
    return pose().range(camera.pose(), H1, H2);
  }

  /// @}

private:

  /// @name Advanced Interface
  /// @{

  /** Serialization function */
  friend class boost::serialization::access;
  template<class Archive>
  void serialize(Archive & ar, const unsigned int /*version*/) {
    ar
        & boost::serialization::make_nvp("PinholeBase",
            boost::serialization::base_object<PinholeBase>(*this));
  }

  /// @}
};

template<>
struct traits<CalibratedCamera> : public internal::Manifold<CalibratedCamera> {
};

template<>
struct traits<const CalibratedCamera> : public internal::Manifold<
    CalibratedCamera> {
};

}
<|MERGE_RESOLUTION|>--- conflicted
+++ resolved
@@ -167,10 +167,6 @@
   static Point2 Project(const Point3& pc, //
       OptionalJacobian<2, 3> Dpoint = boost::none);
 
-  /// @deprecated not correct naming for static function, use Project above
-  static Point2 project_to_camera_old(const Point3& pc, //
-      OptionalJacobian<2, 3> Dpoint = boost::none);
-
   /**
    * Project from 3D point at infinity in camera coordinates into image
    * Does *not* throw a CheiralityException, even if pc behind image plane
@@ -202,7 +198,6 @@
   /// backproject a 2-dimensional point to a 3-dimensional point at given depth
   static Point3 backproject_from_camera(const Point2& p, const double depth);
 
-<<<<<<< HEAD
   /// @}
   /// @name Advanced interface
   /// @{
@@ -218,8 +213,6 @@
 
   /// @}
 
-=======
->>>>>>> cfa656c2
 private:
 
   /** Serialization function */
