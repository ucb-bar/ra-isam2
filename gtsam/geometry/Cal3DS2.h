/* ----------------------------------------------------------------------------

 * GTSAM Copyright 2010, Georgia Tech Research Corporation,
 * Atlanta, Georgia 30332-0415
 * All Rights Reserved
 * Authors: Frank Dellaert, et al. (see THANKS for the full author list)

 * See LICENSE for the license information

 * -------------------------------------------------------------------------- */

/**
 * @file Cal3DS2.h
 * @brief Calibration of a camera with radial distortion, calculations in base class Cal3DS2_Base
 * @date Feb 28, 2010
 * @author ydjian
 */

#pragma once

#include <gtsam/base/DerivedValue.h>
#include <gtsam/geometry/Cal3DS2_Base.h>

namespace gtsam {

/**
 * @brief Calibration of a camera with radial distortion
 * @addtogroup geometry
 * \nosubgrouping
 *
 * Uses same distortionmodel as OpenCV, with
 * http://docs.opencv.org/modules/calib3d/doc/camera_calibration_and_3d_reconstruction.html
 * but using only k1,k2,p1, and p2 coefficients.
 * K = [ fx s u0 ; 0 fy v0 ; 0 0 1 ]
 * rr = Pn.x^2 + Pn.y^2
 * \hat{pn} = (1 + k1*rr + k2*rr^2 ) pn + [ 2*k3 pn.x pn.y + k4 (rr + 2 Pn.x^2) ;
 *                      k3 (rr + 2 Pn.y^2) + 2*k4 pn.x pn.y  ]
 * pi = K*pn
 */
<<<<<<< HEAD
class GTSAM_EXPORT Cal3DS2 {

protected:
=======
class GTSAM_EXPORT Cal3DS2 : public Cal3DS2_Base, public DerivedValue<Cal3DS2> {
>>>>>>> c212ba09

  typedef Cal3DS2_Base Base;

public:
<<<<<<< HEAD

  Matrix K() const ;
  Eigen::Vector4d k() const { return Eigen::Vector4d(k1_, k2_, p1_, p2_); }
  Vector vector() const ;
=======
>>>>>>> c212ba09

  /// @name Standard Constructors
  /// @{

  /// Default Constructor with only unit focal length
  Cal3DS2() : Base() {}

  Cal3DS2(double fx, double fy, double s, double u0, double v0,
      double k1, double k2, double p1 = 0.0, double p2 = 0.0) :
        Base(fx, fy, s, u0, v0, k1, k2, p1, p2) {}

  virtual ~Cal3DS2() {}

  virtual ~Cal3DS2() {}

  /// @}
  /// @name Advanced Constructors
  /// @{

  Cal3DS2(const Vector &v) : Base(v) {}

  /// @}
  /// @name Testable
  /// @{

  /// print with optional string
  void print(const std::string& s = "") const ;

  /// assert equality up to a tolerance
  bool equals(const Cal3DS2& K, double tol = 10e-9) const;

  /// @}
  /// @name Manifold
  /// @{

  /// Given delta vector, update calibration
  Cal3DS2 retract(const Vector& d) const ;

  /// Given a different calibration, calculate update to obtain it
  Vector localCoordinates(const Cal3DS2& T2) const ;

  /// Return dimensions of calibration manifold object
  virtual size_t dim() const { return 9 ; } //TODO: make a final dimension variable (also, usually size_t in other classes e.g. Pose2)

  /// Return dimensions of calibration manifold object
  static size_t Dim() { return 9; }  //TODO: make a final dimension variable

  /// @}

private:

  /** Serialization function */
  friend class boost::serialization::access;
  template<class Archive>
  void serialize(Archive & ar, const unsigned int version)
  {
<<<<<<< HEAD
    ar & BOOST_SERIALIZATION_NVP(fx_);
    ar & BOOST_SERIALIZATION_NVP(fy_);
    ar & BOOST_SERIALIZATION_NVP(s_);
    ar & BOOST_SERIALIZATION_NVP(u0_);
    ar & BOOST_SERIALIZATION_NVP(v0_);
    ar & BOOST_SERIALIZATION_NVP(k1_);
    ar & BOOST_SERIALIZATION_NVP(k2_);
    ar & BOOST_SERIALIZATION_NVP(p1_);
    ar & BOOST_SERIALIZATION_NVP(p2_);
  }

};

// Define GTSAM traits
namespace traits {

template<>
struct is_manifold<Cal3DS2> : public boost::true_type {
};
=======
    ar & boost::serialization::make_nvp("Cal3DS2",
        boost::serialization::base_object<Value>(*this));
    ar & boost::serialization::make_nvp("Cal3DS2",
        boost::serialization::base_object<Cal3DS2_Base>(*this));
  }

  /// @}
>>>>>>> c212ba09

template<>
struct dimension<Cal3DS2> : public boost::integral_constant<int, 9> {
};

}

}
<|MERGE_RESOLUTION|>--- conflicted
+++ resolved
@@ -37,24 +37,11 @@
  *                      k3 (rr + 2 Pn.y^2) + 2*k4 pn.x pn.y  ]
  * pi = K*pn
  */
-<<<<<<< HEAD
-class GTSAM_EXPORT Cal3DS2 {
-
-protected:
-=======
 class GTSAM_EXPORT Cal3DS2 : public Cal3DS2_Base, public DerivedValue<Cal3DS2> {
->>>>>>> c212ba09
 
   typedef Cal3DS2_Base Base;
 
 public:
-<<<<<<< HEAD
-
-  Matrix K() const ;
-  Eigen::Vector4d k() const { return Eigen::Vector4d(k1_, k2_, p1_, p2_); }
-  Vector vector() const ;
-=======
->>>>>>> c212ba09
 
   /// @name Standard Constructors
   /// @{
@@ -65,8 +52,6 @@
   Cal3DS2(double fx, double fy, double s, double u0, double v0,
       double k1, double k2, double p1 = 0.0, double p2 = 0.0) :
         Base(fx, fy, s, u0, v0, k1, k2, p1, p2) {}
-
-  virtual ~Cal3DS2() {}
 
   virtual ~Cal3DS2() {}
 
@@ -111,16 +96,10 @@
   template<class Archive>
   void serialize(Archive & ar, const unsigned int version)
   {
-<<<<<<< HEAD
-    ar & BOOST_SERIALIZATION_NVP(fx_);
-    ar & BOOST_SERIALIZATION_NVP(fy_);
-    ar & BOOST_SERIALIZATION_NVP(s_);
-    ar & BOOST_SERIALIZATION_NVP(u0_);
-    ar & BOOST_SERIALIZATION_NVP(v0_);
-    ar & BOOST_SERIALIZATION_NVP(k1_);
-    ar & BOOST_SERIALIZATION_NVP(k2_);
-    ar & BOOST_SERIALIZATION_NVP(p1_);
-    ar & BOOST_SERIALIZATION_NVP(p2_);
+    ar & boost::serialization::make_nvp("Cal3DS2",
+        boost::serialization::base_object<Value>(*this));
+    ar & boost::serialization::make_nvp("Cal3DS2",
+        boost::serialization::base_object<Cal3DS2_Base>(*this));
   }
 
 };
@@ -131,15 +110,6 @@
 template<>
 struct is_manifold<Cal3DS2> : public boost::true_type {
 };
-=======
-    ar & boost::serialization::make_nvp("Cal3DS2",
-        boost::serialization::base_object<Value>(*this));
-    ar & boost::serialization::make_nvp("Cal3DS2",
-        boost::serialization::base_object<Cal3DS2_Base>(*this));
-  }
-
-  /// @}
->>>>>>> c212ba09
 
 template<>
 struct dimension<Cal3DS2> : public boost::integral_constant<int, 9> {
