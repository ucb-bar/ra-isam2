--- conflicted
+++ resolved
@@ -505,134 +505,6 @@
 //*************************************************************************
 // nonlinear
 //*************************************************************************
-<<<<<<< HEAD
-// #include <gtsam_unstable/nonlinear/sequentialSummarization.h>
-// gtsam::GaussianFactorGraph* summarizeGraphSequential(
-//     const gtsam::GaussianFactorGraph& full_graph, const gtsam::KeyVector& indices);
-// gtsam::GaussianFactorGraph* summarizeGraphSequential(
-//     const gtsam::GaussianFactorGraph& full_graph, const gtsam::Ordering& ordering, const gtsam::KeySet& saved_keys);
-
-// #include <gtsam_unstable/nonlinear/FixedLagSmoother.h>
-// class FixedLagSmootherKeyTimestampMapValue {
-//   FixedLagSmootherKeyTimestampMapValue(const gtsam::Key& key, double timestamp);
-//   FixedLagSmootherKeyTimestampMapValue(const gtsam::FixedLagSmootherKeyTimestampMapValue& other);
-// };
-//
-// class FixedLagSmootherKeyTimestampMap {
-//   FixedLagSmootherKeyTimestampMap();
-//   FixedLagSmootherKeyTimestampMap(const gtsam::FixedLagSmootherKeyTimestampMap& other);
-//
-//   // Note: no print function
-//
-//   // common STL methods
-//   size_t size() const;
-//   bool empty() const;
-//   void clear();
-//
-//   double at(const gtsam::Key& key) const;
-//   void insert(const gtsam::FixedLagSmootherKeyTimestampMapValue& value);
-// };
-//
-// class FixedLagSmootherResult {
-//   size_t getIterations() const;
-//   size_t getNonlinearVariables() const;
-//   size_t getLinearVariables() const;
-//   double getError() const;
-// };
-//
-// #include <gtsam_unstable/nonlinear/FixedLagSmoother.h>
-// virtual class FixedLagSmoother {
-//   void print(string s) const;
-//   bool equals(const gtsam::FixedLagSmoother& rhs, double tol) const;
-//
-//   gtsam::FixedLagSmootherKeyTimestampMap timestamps() const;
-//   double smootherLag() const;
-//
-//   gtsam::FixedLagSmootherResult update(const gtsam::NonlinearFactorGraph& newFactors, const gtsam::Values& newTheta, const gtsam::FixedLagSmootherKeyTimestampMap& timestamps);
-//   gtsam::Values calculateEstimate() const;
-// };
-//
-// #include <gtsam_unstable/nonlinear/BatchFixedLagSmoother.h>
-// virtual class BatchFixedLagSmoother : gtsam::FixedLagSmoother {
-//   BatchFixedLagSmoother();
-//   BatchFixedLagSmoother(double smootherLag);
-//   BatchFixedLagSmoother(double smootherLag, const gtsam::LevenbergMarquardtParams& params);
-//
-//   gtsam::LevenbergMarquardtParams params() const;
-// };
-//
-// #include <gtsam_unstable/nonlinear/IncrementalFixedLagSmoother.h>
-// virtual class IncrementalFixedLagSmoother : gtsam::FixedLagSmoother {
-//   IncrementalFixedLagSmoother();
-//   IncrementalFixedLagSmoother(double smootherLag);
-//   IncrementalFixedLagSmoother(double smootherLag, const gtsam::ISAM2Params& params);
-//
-//   gtsam::ISAM2Params params() const;
-// };
-//
-// #include <gtsam_unstable/nonlinear/ConcurrentFilteringAndSmoothing.h>
-// virtual class ConcurrentFilter {
-//   void print(string s) const;
-//   bool equals(const gtsam::ConcurrentFilter& rhs, double tol) const;
-// };
-//
-// virtual class ConcurrentSmoother {
-//   void print(string s) const;
-//   bool equals(const gtsam::ConcurrentSmoother& rhs, double tol) const;
-// };
-//
-// // Synchronize function
-// void synchronize(gtsam::ConcurrentFilter& filter, gtsam::ConcurrentSmoother& smoother);
-//
-// #include <gtsam_unstable/nonlinear/ConcurrentBatchFilter.h>
-// class ConcurrentBatchFilterResult {
-//   size_t getIterations() const;
-//   size_t getLambdas() const;
-//   size_t getNonlinearVariables() const;
-//   size_t getLinearVariables() const;
-//   double getError() const;
-// };
-//
-// virtual class ConcurrentBatchFilter : gtsam::ConcurrentFilter {
-//   ConcurrentBatchFilter();
-//   ConcurrentBatchFilter(const gtsam::LevenbergMarquardtParams& parameters);
-//
-//   gtsam::NonlinearFactorGraph getFactors() const;
-//   gtsam::Values getLinearizationPoint() const;
-//   gtsam::Ordering getOrdering() const;
-//   gtsam::VectorValues getDelta() const;
-//
-//   gtsam::ConcurrentBatchFilterResult update();
-//   gtsam::ConcurrentBatchFilterResult update(const gtsam::NonlinearFactorGraph& newFactors);
-//   gtsam::ConcurrentBatchFilterResult update(const gtsam::NonlinearFactorGraph& newFactors, const gtsam::Values& newTheta);
-//   gtsam::ConcurrentBatchFilterResult update(const gtsam::NonlinearFactorGraph& newFactors, const gtsam::Values& newTheta, const gtsam::KeyList& keysToMove);
-//   gtsam::Values calculateEstimate() const;
-// };
-//
-// #include <gtsam_unstable/nonlinear/ConcurrentBatchSmoother.h>
-// class ConcurrentBatchSmootherResult {
-//   size_t getIterations() const;
-//   size_t getLambdas() const;
-//   size_t getNonlinearVariables() const;
-//   size_t getLinearVariables() const;
-//   double getError() const;
-// };
-//
-// virtual class ConcurrentBatchSmoother : gtsam::ConcurrentSmoother {
-//   ConcurrentBatchSmoother();
-//   ConcurrentBatchSmoother(const gtsam::LevenbergMarquardtParams& parameters);
-//
-//   gtsam::NonlinearFactorGraph getFactors() const;
-//   gtsam::Values getLinearizationPoint() const;
-//   gtsam::Ordering getOrdering() const;
-//   gtsam::VectorValues getDelta() const;
-//
-//   gtsam::ConcurrentBatchSmootherResult update();
-//   gtsam::ConcurrentBatchSmootherResult update(const gtsam::NonlinearFactorGraph& newFactors);
-//   gtsam::ConcurrentBatchSmootherResult update(const gtsam::NonlinearFactorGraph& newFactors, const gtsam::Values& newTheta);
-//   gtsam::Values calculateEstimate() const;
-// };
-=======
 #include <gtsam_unstable/nonlinear/FixedLagSmoother.h>
 class FixedLagSmootherKeyTimestampMapValue {
   FixedLagSmootherKeyTimestampMapValue(size_t key, double timestamp);
@@ -757,7 +629,6 @@
   gtsam::ConcurrentBatchSmootherResult update(const gtsam::NonlinearFactorGraph& newFactors, const gtsam::Values& newTheta);
   gtsam::Values calculateEstimate() const;
 };
->>>>>>> 92bb0d71
 
 //*************************************************************************
 // slam
